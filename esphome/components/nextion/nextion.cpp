--- conflicted
+++ resolved
@@ -1015,11 +1015,7 @@
  *
  * @param variable_name Variable name for the queue
  * @param variable_name_to_send Variable name for the left of the command
-<<<<<<< HEAD
- * @param state_value Sting value to set
-=======
  * @param state_value String value to set
->>>>>>> 5edebaf4
  * @param is_sleep_safe The command is safe to send when the Nextion is sleeping
  */
 void Nextion::add_no_result_to_queue_with_set(NextionComponentBase *component, const std::string &state_value) {
@@ -1090,13 +1086,8 @@
 
 void Nextion::set_writer(const nextion_writer_t &writer) { this->writer_ = writer; }
 
-<<<<<<< HEAD
-ESPDEPRECATED("set_wait_for_ack(bool) is deprecated and has no effect")
-void Nextion::set_wait_for_ack(bool wait_for_ack) { ESP_LOGE(TAG, "This command is depreciated"); }
-=======
 ESPDEPRECATED("set_wait_for_ack(bool) is deprecated and has no effect", "v1.20")
 void Nextion::set_wait_for_ack(bool wait_for_ack) { ESP_LOGE(TAG, "This command is deprecated"); }
->>>>>>> 5edebaf4
 
 }  // namespace nextion
 }  // namespace esphome