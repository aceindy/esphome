--- conflicted
+++ resolved
@@ -113,11 +113,7 @@
 }
 void ESPRangeView::fade_to_black(uint8_t amnt) {
   for (auto c : *this)
-<<<<<<< HEAD
-    c.fade_to_white(amnt);
-=======
     c.fade_to_black(amnt);
->>>>>>> 5f535e97
 }
 void ESPRangeView::lighten(uint8_t delta) {
   for (auto c : *this)
@@ -131,7 +127,6 @@
   // If size doesn't match, error (todo warning)
   if (rhs.size() != this->size())
     return *this;
-<<<<<<< HEAD
 
   if (this->parent_ != rhs.parent_) {
     for (int32_t i = 0; i < this->size(); i++)
@@ -139,15 +134,6 @@
     return *this;
   }
 
-=======
-
-  if (this->parent_ != rhs.parent_) {
-    for (int32_t i = 0; i < this->size(); i++)
-      (*this)[i].set(rhs[i].get());
-    return *this;
-  }
-
->>>>>>> 5f535e97
   // If both equal, already done
   if (rhs.begin_ == this->begin_)
     return *this;
@@ -176,10 +162,6 @@
 }
 
 void AddressableLight::call_setup() {
-<<<<<<< HEAD
-  this->setup_internal_();
-=======
->>>>>>> 5f535e97
   this->setup();
 
 #ifdef ESPHOME_LOG_HAS_VERY_VERBOSE
@@ -197,8 +179,6 @@
 #endif
 }
 
-<<<<<<< HEAD
-=======
 ESPColor esp_color_from_light_color_values(LightColorValues val) {
   auto r = static_cast<uint8_t>(roundf(val.get_red() * 255.0f));
   auto g = static_cast<uint8_t>(roundf(val.get_green() * 255.0f));
@@ -295,6 +275,5 @@
   }
 }
 
->>>>>>> 5f535e97
 }  // namespace light
 }  // namespace esphome