import esphome.codegen as cg
import esphome.config_validation as cv
from esphome.components import sensor, modbus
from esphome.const import (
    CONF_ACTIVE_POWER,
    CONF_CURRENT,
    CONF_FREQUENCY,
    CONF_ID,
    CONF_REACTIVE_POWER,
    CONF_VOLTAGE,
    DEVICE_CLASS_CURRENT,
    DEVICE_CLASS_ENERGY,
    DEVICE_CLASS_POWER,
    DEVICE_CLASS_VOLTAGE,
    ICON_CURRENT_AC,
<<<<<<< HEAD
    ICON_EMPTY,
=======
>>>>>>> 5edebaf4
    LAST_RESET_TYPE_AUTO,
    STATE_CLASS_MEASUREMENT,
    STATE_CLASS_NONE,
    UNIT_AMPERE,
    UNIT_DEGREES,
    UNIT_HERTZ,
    UNIT_MINUTE,
    UNIT_VOLT,
    UNIT_VOLT_AMPS_REACTIVE,
    UNIT_WATT,
)

CONF_PHASE_A = "phase_a"
CONF_PHASE_B = "phase_b"
CONF_PHASE_C = "phase_c"
CONF_ENERGY_PRODUCTION_DAY = "energy_production_day"
CONF_TOTAL_ENERGY_PRODUCTION = "total_energy_production"
CONF_TOTAL_GENERATION_TIME = "total_generation_time"
CONF_TODAY_GENERATION_TIME = "today_generation_time"
CONF_PV1 = "pv1"
CONF_PV2 = "pv2"
UNIT_KILOWATT_HOURS = "kWh"
UNIT_HOURS = "h"
UNIT_KOHM = "kΩ"
UNIT_MILLIAMPERE = "mA"


CONF_INVERTER_MODULE_TEMP = "inverter_module_temp"
CONF_INVERTER_INNER_TEMP = "inverter_inner_temp"
CONF_INVERTER_BUS_VOLTAGE = "inverter_bus_voltage"
CONF_VOLTAGE_SAMPLED_BY_SECONDARY_CPU = "voltage_sampled_by_secondary_cpu"
CONF_INSULATION_OF_P_TO_GROUND = "insulation_of_p_to_ground"
CONF_INSULATION_OF_PV_N_TO_GROUND = "insulation_of_pv_n_to_ground"
CONF_GFCI_VALUE = "gfci_value"
CONF_DCI_OF_R = "dci_of_r"
CONF_DCI_OF_S = "dci_of_s"
CONF_DCI_OF_T = "dci_of_t"


AUTO_LOAD = ["modbus"]
CODEOWNERS = ["@sourabhjaiswal"]

havells_solar_ns = cg.esphome_ns.namespace("havells_solar")
HavellsSolar = havells_solar_ns.class_(
    "HavellsSolar", cg.PollingComponent, modbus.ModbusDevice
)

PHASE_SENSORS = {
    CONF_VOLTAGE: sensor.sensor_schema(
        unit_of_measurement=UNIT_VOLT,
        accuracy_decimals=2,
        device_class=DEVICE_CLASS_VOLTAGE,
    ),
    CONF_CURRENT: sensor.sensor_schema(
        unit_of_measurement=UNIT_AMPERE,
        accuracy_decimals=2,
        device_class=DEVICE_CLASS_CURRENT,
        state_class=STATE_CLASS_MEASUREMENT,
    ),
}
PV_SENSORS = {
    CONF_VOLTAGE: sensor.sensor_schema(
        unit_of_measurement=UNIT_VOLT,
        accuracy_decimals=2,
        device_class=DEVICE_CLASS_VOLTAGE,
    ),
    CONF_CURRENT: sensor.sensor_schema(
        unit_of_measurement=UNIT_AMPERE,
        accuracy_decimals=2,
        device_class=DEVICE_CLASS_CURRENT,
        state_class=STATE_CLASS_MEASUREMENT,
    ),
    CONF_ACTIVE_POWER: sensor.sensor_schema(
        unit_of_measurement=UNIT_WATT,
        accuracy_decimals=0,
        device_class=DEVICE_CLASS_POWER,
        state_class=STATE_CLASS_MEASUREMENT,
    ),
    CONF_VOLTAGE_SAMPLED_BY_SECONDARY_CPU: sensor.sensor_schema(
        unit_of_measurement=UNIT_VOLT,
        accuracy_decimals=0,
        device_class=DEVICE_CLASS_POWER,
        state_class=STATE_CLASS_MEASUREMENT,
    ),
    CONF_INSULATION_OF_P_TO_GROUND: sensor.sensor_schema(
        unit_of_measurement=UNIT_KOHM,
        accuracy_decimals=0,
        device_class=DEVICE_CLASS_POWER,
        state_class=STATE_CLASS_MEASUREMENT,
    ),
}

PHASE_SCHEMA = cv.Schema(
    {cv.Optional(sensor): schema for sensor, schema in PHASE_SENSORS.items()}
)
PV_SCHEMA = cv.Schema(
    {cv.Optional(sensor): schema for sensor, schema in PV_SENSORS.items()}
)

CONFIG_SCHEMA = (
    cv.Schema(
        {
            cv.GenerateID(): cv.declare_id(HavellsSolar),
            cv.Optional(CONF_PHASE_A): PHASE_SCHEMA,
            cv.Optional(CONF_PHASE_B): PHASE_SCHEMA,
            cv.Optional(CONF_PHASE_C): PHASE_SCHEMA,
            cv.Optional(CONF_PV1): PV_SCHEMA,
            cv.Optional(CONF_PV2): PV_SCHEMA,
            cv.Optional(CONF_FREQUENCY): sensor.sensor_schema(
                unit_of_measurement=UNIT_HERTZ,
                icon=ICON_CURRENT_AC,
                accuracy_decimals=2,
                state_class=STATE_CLASS_MEASUREMENT,
            ),
            cv.Optional(CONF_ACTIVE_POWER): sensor.sensor_schema(
                unit_of_measurement=UNIT_WATT,
                accuracy_decimals=0,
                device_class=DEVICE_CLASS_POWER,
                state_class=STATE_CLASS_MEASUREMENT,
            ),
            cv.Optional(CONF_REACTIVE_POWER): sensor.sensor_schema(
                unit_of_measurement=UNIT_VOLT_AMPS_REACTIVE,
                accuracy_decimals=2,
                device_class=DEVICE_CLASS_POWER,
                state_class=STATE_CLASS_MEASUREMENT,
            ),
            cv.Optional(CONF_ENERGY_PRODUCTION_DAY): sensor.sensor_schema(
<<<<<<< HEAD
                UNIT_KILOWATT_HOURS,
                ICON_EMPTY,
                2,
                DEVICE_CLASS_ENERGY,
                STATE_CLASS_MEASUREMENT,
                LAST_RESET_TYPE_AUTO,
            ),
            cv.Optional(CONF_TOTAL_ENERGY_PRODUCTION): sensor.sensor_schema(
                UNIT_KILOWATT_HOURS,
                ICON_EMPTY,
                0,
                DEVICE_CLASS_ENERGY,
                STATE_CLASS_MEASUREMENT,
                LAST_RESET_TYPE_AUTO,
=======
                unit_of_measurement=UNIT_KILOWATT_HOURS,
                accuracy_decimals=2,
                device_class=DEVICE_CLASS_ENERGY,
                state_class=STATE_CLASS_MEASUREMENT,
                last_reset_type=LAST_RESET_TYPE_AUTO,
            ),
            cv.Optional(CONF_TOTAL_ENERGY_PRODUCTION): sensor.sensor_schema(
                unit_of_measurement=UNIT_KILOWATT_HOURS,
                accuracy_decimals=0,
                device_class=DEVICE_CLASS_ENERGY,
                state_class=STATE_CLASS_MEASUREMENT,
                last_reset_type=LAST_RESET_TYPE_AUTO,
>>>>>>> 5edebaf4
            ),
            cv.Optional(CONF_TOTAL_GENERATION_TIME): sensor.sensor_schema(
                unit_of_measurement=UNIT_HOURS,
                accuracy_decimals=0,
                state_class=STATE_CLASS_NONE,
            ),
            cv.Optional(CONF_TODAY_GENERATION_TIME): sensor.sensor_schema(
                unit_of_measurement=UNIT_MINUTE,
                accuracy_decimals=0,
                state_class=STATE_CLASS_NONE,
            ),
            cv.Optional(CONF_INVERTER_MODULE_TEMP): sensor.sensor_schema(
                unit_of_measurement=UNIT_DEGREES,
                accuracy_decimals=0,
                state_class=STATE_CLASS_MEASUREMENT,
            ),
            cv.Optional(CONF_INVERTER_INNER_TEMP): sensor.sensor_schema(
                unit_of_measurement=UNIT_DEGREES,
                accuracy_decimals=0,
                state_class=STATE_CLASS_MEASUREMENT,
            ),
            cv.Optional(CONF_INVERTER_BUS_VOLTAGE): sensor.sensor_schema(
                unit_of_measurement=UNIT_VOLT,
                accuracy_decimals=0,
                state_class=STATE_CLASS_MEASUREMENT,
            ),
            cv.Optional(CONF_INSULATION_OF_PV_N_TO_GROUND): sensor.sensor_schema(
                unit_of_measurement=UNIT_KOHM,
                accuracy_decimals=0,
                state_class=STATE_CLASS_MEASUREMENT,
            ),
            cv.Optional(CONF_GFCI_VALUE): sensor.sensor_schema(
                unit_of_measurement=UNIT_MILLIAMPERE,
                accuracy_decimals=0,
                state_class=STATE_CLASS_MEASUREMENT,
            ),
            cv.Optional(CONF_DCI_OF_R): sensor.sensor_schema(
                unit_of_measurement=UNIT_MILLIAMPERE,
                accuracy_decimals=0,
                state_class=STATE_CLASS_MEASUREMENT,
            ),
            cv.Optional(CONF_DCI_OF_S): sensor.sensor_schema(
                unit_of_measurement=UNIT_MILLIAMPERE,
                accuracy_decimals=0,
                state_class=STATE_CLASS_MEASUREMENT,
            ),
            cv.Optional(CONF_DCI_OF_T): sensor.sensor_schema(
                unit_of_measurement=UNIT_MILLIAMPERE,
                accuracy_decimals=0,
                state_class=STATE_CLASS_MEASUREMENT,
            ),
        }
    )
    .extend(cv.polling_component_schema("10s"))
    .extend(modbus.modbus_device_schema(0x01))
)


async def to_code(config):
    var = cg.new_Pvariable(config[CONF_ID])
    await cg.register_component(var, config)
    await modbus.register_modbus_device(var, config)

    if CONF_FREQUENCY in config:
        sens = await sensor.new_sensor(config[CONF_FREQUENCY])
        cg.add(var.set_frequency_sensor(sens))

    if CONF_ACTIVE_POWER in config:
        sens = await sensor.new_sensor(config[CONF_ACTIVE_POWER])
        cg.add(var.set_active_power_sensor(sens))

    if CONF_REACTIVE_POWER in config:
        sens = await sensor.new_sensor(config[CONF_REACTIVE_POWER])
        cg.add(var.set_reactive_power_sensor(sens))

    if CONF_ENERGY_PRODUCTION_DAY in config:
        sens = await sensor.new_sensor(config[CONF_ENERGY_PRODUCTION_DAY])
        cg.add(var.set_today_production_sensor(sens))

    if CONF_TOTAL_ENERGY_PRODUCTION in config:
        sens = await sensor.new_sensor(config[CONF_TOTAL_ENERGY_PRODUCTION])
        cg.add(var.set_total_energy_production_sensor(sens))

    if CONF_TOTAL_GENERATION_TIME in config:
        sens = await sensor.new_sensor(config[CONF_TOTAL_GENERATION_TIME])
        cg.add(var.set_total_generation_time_sensor(sens))

    if CONF_TODAY_GENERATION_TIME in config:
        sens = await sensor.new_sensor(config[CONF_TODAY_GENERATION_TIME])
        cg.add(var.set_today_generation_time_sensor(sens))

    if CONF_INVERTER_MODULE_TEMP in config:
        sens = await sensor.new_sensor(config[CONF_INVERTER_MODULE_TEMP])
        cg.add(var.set_inverter_module_temp_sensor(sens))

    if CONF_INVERTER_INNER_TEMP in config:
        sens = await sensor.new_sensor(config[CONF_INVERTER_INNER_TEMP])
        cg.add(var.set_inverter_inner_temp_sensor(sens))

    if CONF_INVERTER_BUS_VOLTAGE in config:
        sens = await sensor.new_sensor(config[CONF_INVERTER_BUS_VOLTAGE])
        cg.add(var.set_inverter_bus_voltage_sensor(sens))

    if CONF_INSULATION_OF_PV_N_TO_GROUND in config:
        sens = await sensor.new_sensor(config[CONF_INSULATION_OF_PV_N_TO_GROUND])
        cg.add(var.set_insulation_pv_n_to_ground_sensor(sens))

    if CONF_GFCI_VALUE in config:
        sens = await sensor.new_sensor(config[CONF_GFCI_VALUE])
        cg.add(var.set_gfci_value_sensor(sens))

    if CONF_DCI_OF_R in config:
        sens = await sensor.new_sensor(config[CONF_DCI_OF_R])
        cg.add(var.set_dci_of_r_sensor(sens))

    if CONF_DCI_OF_S in config:
        sens = await sensor.new_sensor(config[CONF_DCI_OF_S])
        cg.add(var.set_dci_of_s_sensor(sens))

    if CONF_DCI_OF_T in config:
        sens = await sensor.new_sensor(config[CONF_DCI_OF_T])
        cg.add(var.set_dci_of_t_sensor(sens))

    for i, phase in enumerate([CONF_PHASE_A, CONF_PHASE_B, CONF_PHASE_C]):
        if phase not in config:
            continue

        phase_config = config[phase]
        for sensor_type in PHASE_SENSORS:
            if sensor_type in phase_config:
                sens = await sensor.new_sensor(phase_config[sensor_type])
                cg.add(getattr(var, f"set_{sensor_type}_sensor")(i, sens))

    for i, pv in enumerate([CONF_PV1, CONF_PV2]):
        if pv not in config:
            continue

        pv_config = config[pv]
        for sensor_type in pv_config:
            if sensor_type in pv_config:
                sens = await sensor.new_sensor(pv_config[sensor_type])
                cg.add(getattr(var, f"set_{sensor_type}_sensor_pv")(i, sens))<|MERGE_RESOLUTION|>--- conflicted
+++ resolved
@@ -13,10 +13,6 @@
     DEVICE_CLASS_POWER,
     DEVICE_CLASS_VOLTAGE,
     ICON_CURRENT_AC,
-<<<<<<< HEAD
-    ICON_EMPTY,
-=======
->>>>>>> 5edebaf4
     LAST_RESET_TYPE_AUTO,
     STATE_CLASS_MEASUREMENT,
     STATE_CLASS_NONE,
@@ -144,22 +140,6 @@
                 state_class=STATE_CLASS_MEASUREMENT,
             ),
             cv.Optional(CONF_ENERGY_PRODUCTION_DAY): sensor.sensor_schema(
-<<<<<<< HEAD
-                UNIT_KILOWATT_HOURS,
-                ICON_EMPTY,
-                2,
-                DEVICE_CLASS_ENERGY,
-                STATE_CLASS_MEASUREMENT,
-                LAST_RESET_TYPE_AUTO,
-            ),
-            cv.Optional(CONF_TOTAL_ENERGY_PRODUCTION): sensor.sensor_schema(
-                UNIT_KILOWATT_HOURS,
-                ICON_EMPTY,
-                0,
-                DEVICE_CLASS_ENERGY,
-                STATE_CLASS_MEASUREMENT,
-                LAST_RESET_TYPE_AUTO,
-=======
                 unit_of_measurement=UNIT_KILOWATT_HOURS,
                 accuracy_decimals=2,
                 device_class=DEVICE_CLASS_ENERGY,
@@ -172,7 +152,6 @@
                 device_class=DEVICE_CLASS_ENERGY,
                 state_class=STATE_CLASS_MEASUREMENT,
                 last_reset_type=LAST_RESET_TYPE_AUTO,
->>>>>>> 5edebaf4
             ),
             cv.Optional(CONF_TOTAL_GENERATION_TIME): sensor.sensor_schema(
                 unit_of_measurement=UNIT_HOURS,
